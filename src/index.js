import { METERS_PER_UNIT } from 'ol/proj/Units';
import Style from 'ol/style/Style';
import { createFeatureStyle, createLabelStyle } from './styles';
import { getFormattedLabel } from './formatters';

/**
 * Map projection - used for labeling features
 * @type {import('ol/proj/Projection')}
 */
let mapProjection = null;

/**
 * // https://developers.arcgis.com/documentation/common-data-types/symbol-objects.htm
 * // https://developers.arcgis.com/javascript/latest/api-reference/esri-symbols-SimpleLineSymbol.html#style
 */
const lineDashPattern = {
  esriSLSDash: [10], // _ _ _ _
  esriSLSDashDot: [10, 10, 1, 10], // _ . _ .
  esriSLSDot: [1, 10, 1, 10], // . . . .
  esriSLSDashDotDot: [10, 10, 1, 10, 1, 10], // _ . . _ . .
  esriSLSSolid: [], // _________
};

/**
 * Set map projection used for labeling features
 * @param {import('ol/proj/Projection')} projection
 */
export const setMapProjection = (projection) => {
  mapProjection = projection;
};

/**
 * Creates OpenLayers style function based on ESRI drawing info
 * @param {!String} layerUrl - ArcGIS REST URL to the layer
 * @return {Promise<Function>} function which styles features
 */
<<<<<<< HEAD
export const createStyleFunctionFromUrl = (layerUrl) => {
  return fetch(`${layerUrl}?f=json`)
    .then((responce) => {
      return responce.json();
    })
    .then((esriStyleDefinition) => {
      return createStyleFunction(esriStyleDefinition);
    });
=======
export const createStyleFunctionFromUrl = async (layerUrl) => {
  const responce = await fetch(`${layerUrl}?f=json`);
  const esriStyleDefinition = await responce.json();
  return await createStyleFunction(esriStyleDefinition);
>>>>>>> ccb2e28a
};

/**
 * Creates OpenLayers style function based on ESRI drawing info
 * @param {!Object} esriLayerInfoJson
 * @param {import('./types').EsriRenderer} esriLayerInfoJson.renderer - see https://developers.arcgis.com/documentation/common-data-types/renderer-objects.htm for more info
 * @param {Array<import('./types').EsriLabelDefinition>} esriLayerInfoJson.labelingInfo - see https://developers.arcgis.com/documentation/common-data-types/labeling-objects.htm for more info
 * @return {Promise<Function>} function which styles features
 */
export const createStyleFunction = (esriLayerInfoJson) => {
  return new Promise((yes, no) => {
    let { featureStyles, labelStyles } = readEsriStyleDefinitions(esriLayerInfoJson.drawingInfo);
    for (let i = 0; i < featureStyles.length; i++) {
      featureStyles[i].style = createFeatureStyle(featureStyles[i]);
    }
    for (let i = 0; i < labelStyles.length; i++) {
      labelStyles[i].maxResolution = getMapResolutionFromScale(labelStyles[i].maxScale || 1000);
      labelStyles[i].minResolution = getMapResolutionFromScale(labelStyles[i].minScale || 1);
      labelStyles[i].label = labelStyles[i].text;
      labelStyles[i].style = new Style({ text: createLabelStyle(labelStyles[i]) });
    }

    const styleFunction = (feature, resolution) => {
      let styles = [];
      const featureStyle = featureStyles.find(({ filters }) => {
        if (filters) {
          return filters.every(({ field, value, operator }) => {
            const currentValue = feature.get(field);
            switch (operator) {
              case 'in':
                const valuesIn = value.split(',').map((value) => value.toString());
                return valuesIn.indexOf(currentValue.toString()) > -1;

              case 'between':
                return value.lowerBound <= currentValue && currentValue <= value.upperBound;

              default:
                throw 'Invalid operator ' + operator;
            }
          });
        } else {
          // will return the first style (default one)
          return true;
        }
      });

      if (featureStyle) {
        styles.push(featureStyle.style);
      }

      const labelStyle = labelStyles.find((label) => {
        return label.maxResolution >= resolution && resolution >= label.minResolution;
      });

      if (labelStyle && labelStyle.style) {
        const text = getFormattedLabel(feature, labelStyle.label);
        labelStyle.style.getText().setText(text);
        styles.push(labelStyle.style);
      }

      // push labels!

      return styles.length > 0 ? styles : null;
    };

    yes(styleFunction);
  });
};

/**
 * Reads ESRI Style definitions into readable style definition
 * @param {!Object} esriLayerInfoJson
 * @param {import('./types').EsriRenderer} esriLayerInfoJson.renderer - see https://developers.arcgis.com/documentation/common-data-types/renderer-objects.htm for more info
 * @param {Array<import('./types').EsriLabelDefinition>} esriLayerInfoJson.labelingInfo - see https://developers.arcgis.com/documentation/common-data-types/labeling-objects.htm for more info
 * @return {Object} styles
 * @property {Array<import('./types').StyleType>} [styles.featureStyles]
 * @property {Array<import('./types').LabelType>} [styles.labelStyles]
 */
export const readEsriStyleDefinitions = ({ renderer, labelingInfo }) => {
  if (!renderer) throw 'renderer is not defined';

  /**
   * @type {Array<import("./types").StyleType>}
   */
  let featureStyles = [];
  /**
   * @type {Array<import("./types").LabelType>}
   */
  let labelStyles = labelingInfo ? readLabels(labelingInfo) : [];

  switch (renderer.type) {
    case 'simple':
      featureStyles.push(readSymbol(renderer.symbol));
      break;
    case 'uniqueValue':
      const uniqueFieldValues = filterUniqueValues(renderer.uniqueValueInfos, renderer.fieldDelimiter);

      for (let i = 0; i < uniqueFieldValues.length; i++) {
        const uniqueField = uniqueFieldValues[i];

        /**
         * @type {Array<import("./types").FilterType>}
         */
        let filters = [];

        if (renderer.field1) {
          filters.push({
            field: renderer.field1,
            operator: 'in',
            value: uniqueField.field1Values,
          });
        }
        if (renderer.field2) {
          filters.push({
            field: renderer.field2,
            operator: 'in',
            value: uniqueField.field2Values,
          });
        }
        if (renderer.field3) {
          filters.push({
            field: renderer.field3,
            operator: 'in',
            value: uniqueField.field3Values,
          });
        }

        const style = readSymbol(uniqueField.symbol);
        featureStyles.push({
          filters,
          title: uniqueField.title,
          ...style,
        });
      }

      if (renderer.defaultSymbol) {
        featureStyles.push(readSymbol(renderer.defaultSymbol));
      }
      break;
    case 'classBreaks':
      const classBreakField = renderer.field;
      const classBreakMinValue = renderer.minValue;
      const classBreakInfos = renderer.classBreakInfos;
      for (let i = 0; i < classBreakInfos.length; ++i) {
        const classBreakInfo = classBreakInfos[i];
        const style = readSymbol(classBreakInfo.symbol);

        /**
         * @type {Array<import("./types").FilterType>}
         */
        const filters = [
          {
            field: classBreakField,
            operator: 'between',
            value: {
              lowerBound: classBreakInfo.hasOwnProperty('classMinValue') ? classBreakInfo.classMinValue : classBreakMinValue,
              upperBound: classBreakInfo.classMaxValue,
            },
          },
        ];

        featureStyles.push({
          filters,
          ...style,
        });
      }

      if (renderer.defaultSymbol) {
        featureStyles.push(readSymbol(renderer.defaultSymbol));
      }
      break;
    default:
      throw `"Renderer type "${renderer.type}" is not implemented yet`;
  }

  return { featureStyles, labelStyles };
};

/**
 * Reads label definitions for different map scales
 * @param {!Array<import('./types').EsriLabelDefinition>} labelingInfo
 * @return {Array<import('./types').LabelType>}
 */
<<<<<<< HEAD
export const readLabels = (labelingInfo) => {
=======
const readLabels = (labelingInfo) => {
>>>>>>> ccb2e28a
  return labelingInfo.map((labelDefinition) => {
    let labelStyle = readSymbol(labelDefinition.symbol);
    labelStyle.maxScale = labelDefinition.minScale || 1000;
    labelStyle.minScale = labelDefinition.maxScale || 0;
    labelStyle.text = (labelDefinition.labelExpression || '')
      .replace(/\[/g, '{')
      .replace(/\]/g, '}')
      .replace(/ CONCAT  NEWLINE  CONCAT /g, '\n')
      .replace(/ CONCAT /g, ' ');
    return labelStyle;
  });
};

/**
 * Convert ESRI style data to a readable style definition
 * @param {!esriPMS|esriSFS|esriSLS|esriSMS|esriTS} symbol - ESRI style definition
 * @param {!String} symbol.type - valid values are: `esriSMS`, `esriSLS`, `esriSFS`, `esriPMS` and `esriTS`
 * @return {import("./types").StyleType}
 * @see https://developers.arcgis.com/documentation/common-data-types/symbol-objects.htm
 */
<<<<<<< HEAD
export const readSymbol = (symbol) => {
=======
const readSymbol = (symbol) => {
>>>>>>> ccb2e28a
  switch (symbol.type) {
    case 'esriSMS':
      return {
        circle: {
          radius: symbol.size / 2,
          fill: symbol.color
            ? {
                color: `rgba(${symbol.color.join(',')})`,
              }
            : null,
          stroke: symbol.outline
            ? {
                color: `rgba(${symbol.outline.color.join(',')})`,
                width: symbol.outline.width,
              }
            : null,
        },
      };
    case 'esriSLS':
      return {
        stroke: {
          color: `rgba(${symbol.color.join(',')})`,
          width: symbol.width,
<<<<<<< HEAD
=======
          lineDash: lineDashPattern[symbol.style],
>>>>>>> ccb2e28a
        },
      };
    case 'esriSFS':
      let style = symbol.outline ? readSymbol(symbol.outline) : {};
      style.fill = { color: `rgba(${symbol.color.join(',')})` };
      return style;
    case 'esriPMS':
      return {
        icon: {
          src: `data:image/png;base64,${symbol.imageData}`,
          rotation: symbol.angle,
        },
      };
    case 'esriTS':
      return {
        text: symbol.text,
        font: symbol.font ? `${symbol.font.style} ${symbol.font.weight} ${symbol.font.size}pt ${symbol.font.family}` : '20px Calibri,sans-serif',
        offsetX: symbol.xoffset + 20,
        offsetY: symbol.yoffset - 10,
        textAlign: symbol.horizontalAlignment,
        textBaseline: symbol.verticalAlignment,
        padding: [5, 5, 5, 5],
        angle: symbol.angle,
        fill: symbol.color ? { color: `rgba(${symbol.color.join(',')})` } : null,
        stroke: symbol.haloColor
          ? {
              color: `rgba(${symbol.haloColor.join(',')}`,
              width: symbol.haloSize ? symbol.haloSize : null,
            }
          : null,
        backgroundFill: symbol.backgroundColor
          ? {
              fill: { color: `rgba(${symbol.backgroundColor.join(',')})` },
            }
          : null,
        backgroundStroke: symbol.borderLineColor
          ? {
              stroke: {
                color: `rgba(${symbol.borderLineColor.join(',')})`,
                width: symbol.borderLineSize || null,
              },
            }
          : null,
      };
    default:
      throw `Symbol type "${symbol.type}" is not implemented yet`;
  }
};

/**
 * Filter styles based on field values
 *
 * @param {!Array<import('./types').EsriUniqueValueInfo>} styles - ESRI style definitions
 * @param {!String} delimiter - values delimiter
 * @return {Array<Object>}
 * @see https://developers.arcgis.com/documentation/common-data-types/renderer-objects.htm
 */
export const filterUniqueValues = (styles, delimiter) => {
  let uniqueSymbols = new Map();
  styles.forEach((s) => {
    if (!uniqueSymbols.has(s.label)) {
      uniqueSymbols.set(s.label, s.symbol);
    }
  });

  let result = [];

  uniqueSymbols.forEach((symbol, label) => {
    const uniqueStyles = styles.filter((s) => {
      return s.label === label;
    });
    let field1Values = new Set();
    let field2Values = new Set();
    let field3Values = new Set();
    uniqueStyles.forEach((s) => {
      field1Values.add(s.value.split(delimiter)[0]);
      field2Values.add(s.value.split(delimiter)[1]);
      field3Values.add(s.value.split(delimiter)[2]);
    });

    result.push({
      title: label,
      symbol: symbol,
      field1Values: [...field1Values].join(),
      field2Values: [...field2Values].join(),
      field3Values: [...field3Values].join(),
    });
  });

  return result;
};

/**
 * @param {!Number} scale
 * @return {Number}
 */
const getMapResolutionFromScale = (scale) => {
  if (mapProjection) {
    const mpu = METERS_PER_UNIT[mapProjection.getUnits()];
    return scale / (mpu * 39.37 * (25.4 / 0.28));
  }
};<|MERGE_RESOLUTION|>--- conflicted
+++ resolved
@@ -34,21 +34,10 @@
  * @param {!String} layerUrl - ArcGIS REST URL to the layer
  * @return {Promise<Function>} function which styles features
  */
-<<<<<<< HEAD
-export const createStyleFunctionFromUrl = (layerUrl) => {
-  return fetch(`${layerUrl}?f=json`)
-    .then((responce) => {
-      return responce.json();
-    })
-    .then((esriStyleDefinition) => {
-      return createStyleFunction(esriStyleDefinition);
-    });
-=======
 export const createStyleFunctionFromUrl = async (layerUrl) => {
   const responce = await fetch(`${layerUrl}?f=json`);
   const esriStyleDefinition = await responce.json();
   return await createStyleFunction(esriStyleDefinition);
->>>>>>> ccb2e28a
 };
 
 /**
@@ -232,11 +221,7 @@
  * @param {!Array<import('./types').EsriLabelDefinition>} labelingInfo
  * @return {Array<import('./types').LabelType>}
  */
-<<<<<<< HEAD
 export const readLabels = (labelingInfo) => {
-=======
-const readLabels = (labelingInfo) => {
->>>>>>> ccb2e28a
   return labelingInfo.map((labelDefinition) => {
     let labelStyle = readSymbol(labelDefinition.symbol);
     labelStyle.maxScale = labelDefinition.minScale || 1000;
@@ -257,11 +242,7 @@
  * @return {import("./types").StyleType}
  * @see https://developers.arcgis.com/documentation/common-data-types/symbol-objects.htm
  */
-<<<<<<< HEAD
 export const readSymbol = (symbol) => {
-=======
-const readSymbol = (symbol) => {
->>>>>>> ccb2e28a
   switch (symbol.type) {
     case 'esriSMS':
       return {
@@ -285,10 +266,7 @@
         stroke: {
           color: `rgba(${symbol.color.join(',')})`,
           width: symbol.width,
-<<<<<<< HEAD
-=======
           lineDash: lineDashPattern[symbol.style],
->>>>>>> ccb2e28a
         },
       };
     case 'esriSFS':
