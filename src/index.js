--- conflicted
+++ resolved
@@ -116,22 +116,12 @@
       );
     });
 
-<<<<<<< HEAD
-    if (labelStyle && labelStyle.style) {
-      const text = getFormattedLabel(feature, labelStyle.label);
-      labelStyle.style.getText().setText(text);
-      styles.push(labelStyle.style);
-    }
-
-    // push labels!
-=======
         if (labelStyle && labelStyle.style) {
             const labelText = getFormattedLabel(feature, labelStyle.label);
             labelStyle.style.getText().setText(labelText);
             styles.push(labelStyle.style);
         }
         // push labels!
->>>>>>> 8cf93ffa
 
     return styles.length > 0 ? styles : null;
   };
@@ -287,10 +277,7 @@
  * @return {import("./types").StyleType}
  * @see https://developers.arcgis.com/documentation/common-data-types/symbol-objects.htm
  */
-<<<<<<< HEAD
 export const readSymbol = async (symbol) => {
-  console.log("$$$$$$$$", symbol);
-  debugger;
   switch (symbol.type) {
     case "esriSMS":
       return {
@@ -312,7 +299,6 @@
         },
       };
     case "esriSLS":
-      //   symbol.color = symbol.color ? symbol.color : [0, 0, 0, 0];
       return {
         stroke: {
           color: symbol.color
@@ -357,92 +343,6 @@
           ? {
               color: `rgba(${esriColorToOLColor(symbol.haloColor).join(",")})`,
               width: symbol.haloSize ? symbol.haloSize : null,
-=======
-export const readSymbol = async(symbol) => {
-    switch (symbol.type) {
-        case 'esriSMS':
-            return {
-                circle: {
-                    radius: symbol.size / 2,
-                    fill: symbol.color ?
-                        {
-                            color: `rgba(${esriColorToOLColor(symbol.color).join(',')})`,
-                        } :
-                        null,
-                    stroke: symbol.outline ?
-                        {
-                            color: `rgba(${esriColorToOLColor(symbol.outline.color).join(',')})`,
-                            width: symbol.outline.width,
-                        } :
-                        null,
-                },
-            };
-        case 'esriSLS':
-            return {
-                stroke: {
-                    color: `rgba(${esriColorToOLColor(symbol.color).join(',')})`,
-                    width: symbol.width,
-                    lineDash: lineDashPattern[symbol.style],
-                },
-            };
-        case 'esriSFS':
-            let style = symbol.outline ? await readSymbol(symbol.outline) : {};
-            style.fill = { color: `rgba(${esriColorToOLColor(symbol.color).join(',')})` };
-            return style;
-        case 'esriPMS':
-            return {
-                icon: {
-                    src: `data:image/png;base64,${symbol.imageData}`,
-                    size: [symbol.width * 1.333, symbol.height * 1.333], // pt to px
-                    rotation: symbol.angle,
-                },
-            };
-        case 'esriTS':
-            const validTextBaseline = [
-                'bottom',
-                'top',
-                'middle',
-                'alphabetic',
-                'hanging',
-                'ideographic',
-            ].includes(symbol.verticalAlignment ?? '')
-                ? symbol.verticalAlignment
-                : undefined 
-
-            return {
-                text: symbol.text,
-                font: symbol.font ? `${symbol.font.style} ${symbol.font.weight} ${symbol.font.size}pt ${symbol.font.family}` : '20px Calibri,sans-serif',
-                offsetX: symbol.xoffset + 20,
-                offsetY: symbol.yoffset - 10,
-                textAlign: symbol.horizontalAlignment,
-                textBaseline: validTextBaseline,
-                padding: [5, 5, 5, 5],
-                angle: symbol.angle,
-                fill: symbol.color ? { color: `rgba(${esriColorToOLColor(symbol.color).join(',')})` } : null,
-                stroke: symbol.haloColor ?
-                    {
-                        color: `rgba(${esriColorToOLColor(symbol.haloColor).join(',')})`,
-                        width: symbol.haloSize ? symbol.haloSize : null,
-                    } :
-                    null,
-                backgroundFill: symbol.backgroundColor ?
-                    {
-                        fill: { color: `rgba(${symbol.backgroundColor.join(',')})` },
-                    } :
-                    null,
-                backgroundStroke: symbol.borderLineColor ?
-                    {
-                        stroke: {
-                            color: `rgba(${symbol.borderLineColor.join(',')})`,
-                            width: symbol.borderLineSize || null,
-                        },
-                    } :
-                    null,
-            };
-        case "esriPFS":
-            if (!symbol.imageData) {
-            console.error("esriPFS symbol is missing imageData");
->>>>>>> 8cf93ffa
             }
           : null,
         backgroundFill: symbol.backgroundColor
